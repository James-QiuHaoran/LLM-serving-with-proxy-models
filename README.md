--- conflicted
+++ resolved
@@ -70,11 +70,7 @@
 python latency_prediction.py [--FLAGS]
 ```
 
-<<<<<<< HEAD
 ### Predictor Types and Command Flags
-=======
-#### Training Modes and Usage
->>>>>>> 2e4aeaa6
 
 Predictor supports four basic modes:
 - Regression `--task_type 0`
@@ -89,13 +85,11 @@
 
 To enable multi-round support, add the `--multi_round` flag.
 
-<<<<<<< HEAD
 To train a customized predictor for a particular LLM model, you can use the `--model_name` flag to specify which LLM model.
 
 To train a predictor for all models, use the `--all_models` flag.
-=======
-To limit the data size, add the ``
->>>>>>> 2e4aeaa6
+
+To limit the data size, add the `--data_size` flag.
 
 Example commands can be found in `output-token-len-prediction/script.sh`.
 
